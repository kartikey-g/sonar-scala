--- conflicted
+++ resolved
@@ -22,8 +22,7 @@
 import java.io.File
 import org.apache.commons.io.FileUtils
 import BruteForceSequenceMatcher._
-import com.buransky.plugins.scoverage.util.{LogUtil, PathUtil}
-
+import com.buransky.plugins.scoverage.util.PathUtil
 import scala.collection.JavaConversions._
 import org.sonar.api.utils.log.Loggers
 
@@ -49,12 +48,11 @@
   */
 class BruteForceSequenceMatcher(baseDir: File, sourcePath: String) extends PathSanitizer {
 
-  private val log = Loggers.get(classOf[BruteForceSequenceMatcher])
-
   private val sourceDir = initSourceDir()
   require(sourceDir.isAbsolute)
   require(sourceDir.isDirectory)
 
+  private val log = Loggers.get(classOf[BruteForceSequenceMatcher])
   private val sourcePathLength = PathUtil.splitPath(sourceDir.getAbsolutePath).size
   private val filesMap = initFilesMap()
 
@@ -73,16 +71,6 @@
 
   private[pathcleaner] def initSourceDir(): File = {
     sourcePath.split(",").headOption.map { first =>
-<<<<<<< HEAD
-      if(first.startsWith(File.separator)) {
-        log.warn("Absolute path given, trying to open:" + first)
-        new File(first)
-      } else {
-        log.warn(LogUtil.f("Relative path given, trying to open: " + first +" in dir " + baseDir ))
-        new File(baseDir, first)
-      }
-    }.getOrElse(null)
-=======
       val firstFile = new File(first)
       if (firstFile.isAbsolute) {
         firstFile
@@ -91,7 +79,6 @@
         sourceDir
       }
     }.orNull
->>>>>>> ab1a6039
   }
 
   private[pathcleaner] def initFilesMap(): Map[String, Seq[PathSeq]] = {
