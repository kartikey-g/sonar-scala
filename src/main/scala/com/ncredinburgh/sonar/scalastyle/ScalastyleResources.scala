--- conflicted
+++ resolved
@@ -1,104 +1,3 @@
-<<<<<<< HEAD
-/*
- * Sonar Scalastyle Plugin
- * Copyright (C) 2014 All contributors
- *
- * This program is free software; you can redistribute it and/or
- * modify it under the terms of the GNU Lesser General Public
- * License as published by the Free Software Foundation; either
- * version 3 of the License, or (at your option) any later version.
- *
- * This program is distributed in the hope that it will be useful,
- * but WITHOUT ANY WARRANTY; without even the implied warranty of
- * MERCHANTABILITY or FITNESS FOR A PARTICULAR PURPOSE.  See the GNU
- * Lesser General Public License for more details.
- *
- * You should have received a copy of the GNU Lesser General Public
- * License along with this program; if not, write to the Free Software
- * Foundation, Inc., 51 Franklin Street, Fifth Floor, Boston, MA  02
- */
-package com.ncredinburgh.sonar.scalastyle
-
-import java.io.InputStream
-import java.util.Properties
-import org.scalastyle.ScalastyleError
-import org.sonar.api.PropertyType
-import scala.xml.{Elem, XML, Node}
-
-/**
- * Provides access to the various .property and XML files that Scalastyle provides
- * to describe its checkers.
- */
-object ScalastyleResources {
-
-  private val definitions = xmlFromClassPath("/scalastyle_definition.xml")
-  private val documentation = xmlFromClassPath("/scalastyle_documentation.xml")
-  private val properties = new Properties()
-
-  properties.load(fromClassPath("/scalastyle_messages.properties"))
-
-  // Scalastyle does not provide descriptions for some checkers so add our own
-  properties.load(this.getClass.getResourceAsStream("/scalastyle_override_messages.properties"))
-
-  def allDefinedRules: Seq[RepositoryRule] = for {
-    checker <- definitions \\ "checker"
-    clazz = (checker \ "@class").text
-    id = (checker \ "@id").text
-    longDesc = longDescription(id)
-    params = nodeToParams(checker, id)
-  } yield RepositoryRule(clazz, id, longDesc, params)
-
-  def nodeToParams(checker: Node, id: String): List[Param] = for {
-    parameter <- (checker \\ "parameter").toList
-    key = nodeToParameterKey(parameter)
-    propertyType = nodeToPropertyType(parameter)
-    description = nodeToPropertyDescription(parameter, id)
-    defaultValue = nodeToDefaultValue(parameter)
-  } yield Param(key, propertyType, description, defaultValue)
-
-  def longDescription(key: String): String = descriptionFromDocumentation(key) getOrElse shortDescription(key)
-
-  def shortDescription(key: String): String = getMessage(key + ".description")
-
-  private def descriptionFromDocumentation(key: String): Option[String] = {
-    documentation \\ "scalastyle-documentation" \ "check" find { _ \\ "@id" exists (_.text == key) } match {
-      case Some(node) => {
-        val description =  (node \ "justification").text.trim
-        if (description != "") Some(description) else None
-      }
-      case None => None
-    }
-  }
-
-  private def getMessage(key: String): String = properties.getProperty(key)
-
-  private def nodeToParameterKey(n: Node): String = (n \ "@name").text.trim
-
-  private def nodeToPropertyType(n: Node): PropertyType = (n \ "@type").text.trim match {
-    case "string" => if ((n \ "@name").text == "regex") {
-      PropertyType.REGULAR_EXPRESSION
-    } else if ((n \ "@name").text == "header") {
-      PropertyType.TEXT
-    } else {
-      PropertyType.STRING
-    }
-    case "integer" => PropertyType.INTEGER
-    case "boolean" => PropertyType.BOOLEAN
-    case _ => PropertyType.STRING
-  }
-
-  private def nodeToPropertyDescription(node: Node, id: String): String = {
-    val key = nodeToParameterKey(node)
-    getMessage(id + "." + key + ".description")
-  }
-
-  private def nodeToDefaultValue(n: Node): String = (n \ "@default").text.trim
-
-  private def xmlFromClassPath(s: String): Elem =  XML.load(fromClassPath(s))
-
-  private def fromClassPath(s: String): InputStream = classOf[ScalastyleError].getResourceAsStream(s)
-}
-=======
 /*
  * Sonar Scalastyle Plugin
  * Copyright (C) 2014 All contributors
@@ -158,9 +57,10 @@
 
   private def descriptionFromDocumentation(key: String): Option[String] = {
     documentation \\ "scalastyle-documentation" \ "check" find { _ \\ "@id" exists (_.text == key) } match {
-      case Some(node) =>
+      case Some(node) => {
         val description =  (node \ "justification").text.trim
         if (description != "") Some(description) else None
+      }
       case None => None
     }
   }
@@ -190,5 +90,4 @@
   private def xmlFromClassPath(s: String): Elem =  XML.load(fromClassPath(s))
 
   private def fromClassPath(s: String): InputStream = classOf[ScalastyleError].getResourceAsStream(s)
-}
->>>>>>> a08d7493
+}