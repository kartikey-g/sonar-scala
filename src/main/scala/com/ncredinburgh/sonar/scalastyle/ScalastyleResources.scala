--- conflicted
+++ resolved
@@ -1,4 +1,3 @@
-<<<<<<< HEAD
 /*
  * Sonar Scalastyle Plugin
  * Copyright (C) 2014 All contributors
@@ -37,101 +36,6 @@
   private val documentation = xmlFromClassPath("/scalastyle_documentation.xml")
 
   // accessing scalastyles reference.conf (includes additional data such as key.label)
-  private val cfg = ConfigFactory.load(this.getClass.getClassLoader)
-
-  def allDefinedRules: Seq[RepositoryRule] = for {
-    checker <- definitions \\ "checker"
-    clazz = (checker \ "@class").text
-    id = (checker \ "@id").text
-    desc = description(id)
-    params = nodeToParams(checker, id)
-  } yield RepositoryRule(clazz, id, desc, params)
-
-  def nodeToParams(checker: Node, id: String): List[Param] = for {
-    parameter <- (checker \\ "parameter").toList
-    ruleParamKey = nodeToRuleParamKey(parameter)
-    ruleParamType = nodeToRuleParamType(parameter)
-    description = nodeToPropertyDescription(parameter, id)
-    defaultValue = nodeToDefaultValue(parameter)
-  } yield Param(ruleParamKey, ruleParamType, description, defaultValue)
-
-  def description(key: String): String = descriptionFromDocumentation(key) getOrElse cfg.getConfig(key).getString("description")
-
-  def label(key: String): String = cfg.getConfig(key).getString("label")
-
-  private def descriptionFromDocumentation(key: String): Option[String] = {
-    documentation \\ "scalastyle-documentation" \ "check" find { _ \\ "@id" exists (_.text == key) } match {
-      case Some(node) => {
-        val description =  (node \ "justification").text.trim
-        if (description != "") Some(description) else None
-      }
-      case None => None
-    }
-  }
-
-  private def nodeToRuleParamKey(n: Node): String = (n \ "@name").text.trim
-
-  private def nodeToRuleParamType(n: Node): RuleParamType = (n \ "@type").text.trim match {
-    case "string" => if ((n \ "@name").text == "regex") {
-      RuleParamType.STRING
-    } else if ((n \ "@name").text == "header") {
-      RuleParamType.TEXT
-    } else {
-      RuleParamType.STRING
-    }
-    case "integer" => RuleParamType.INTEGER
-    case "boolean" => RuleParamType.BOOLEAN
-    case _ => RuleParamType.STRING
-  }
-
-  private def nodeToPropertyDescription(node: Node, id: String): String = {
-    val key = nodeToRuleParamKey(node)
-    description(s"$id.$key")
-  }
-
-  private def nodeToDefaultValue(n: Node): String = (n \ "@default").text.trim
-
-  private def xmlFromClassPath(s: String): Elem =  XML.load(fromClassPath(s))
-
-  private def fromClassPath(s: String): InputStream = classOf[ScalastyleError].getResourceAsStream(s)
-}
-=======
-/*
- * Sonar Scalastyle Plugin
- * Copyright (C) 2014 All contributors
- *
- * This program is free software; you can redistribute it and/or
- * modify it under the terms of the GNU Lesser General Public
- * License as published by the Free Software Foundation; either
- * version 3 of the License, or (at your option) any later version.
- *
- * This program is distributed in the hope that it will be useful,
- * but WITHOUT ANY WARRANTY; without even the implied warranty of
- * MERCHANTABILITY or FITNESS FOR A PARTICULAR PURPOSE.  See the GNU
- * Lesser General Public License for more details.
- *
- * You should have received a copy of the GNU Lesser General Public
- * License along with this program; if not, write to the Free Software
- * Foundation, Inc., 51 Franklin Street, Fifth Floor, Boston, MA  02
- */
-package com.ncredinburgh.sonar.scalastyle
-
-import java.io.InputStream
-import com.typesafe.config.ConfigFactory
-import org.scalastyle.ScalastyleError
-import org.sonar.api.server.rule.RuleParamType
-import scala.io.Source
-import scala.xml.{Elem, XML, Node}
-
-/**
- * Provides access to the various .property and XML files that Scalastyle provides
- * to describe its checkers.
- */
-object ScalastyleResources {
-
-  private val definitions = xmlFromClassPath("/scalastyle_definition.xml")
-  private val documentation = xmlFromClassPath("/scalastyle_documentation.xml")
-
   private val cfg = ConfigFactory.load(this.getClass.getClassLoader)
 
   def allDefinedRules: Seq[RepositoryRule] = for {
@@ -249,5 +153,4 @@
     }
   }
 
-}
->>>>>>> 9128427e
+}