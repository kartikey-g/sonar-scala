--- conflicted
+++ resolved
@@ -1,60 +1,3 @@
-<<<<<<< HEAD
-/*
- * Sonar Scalastyle Plugin
- * Copyright (C) 2014 All contributors
- *
- * This program is free software; you can redistribute it and/or
- * modify it under the terms of the GNU Lesser General Public
- * License as published by the Free Software Foundation; either
- * version 3 of the License, or (at your option) any later version.
- *
- * This program is distributed in the hope that it will be useful,
- * but WITHOUT ANY WARRANTY; without even the implied warranty of
- * MERCHANTABILITY or FITNESS FOR A PARTICULAR PURPOSE.  See the GNU
- * Lesser General Public License for more details.
- *
- * You should have received a copy of the GNU Lesser General Public
- * License along with this program; if not, write to the Free Software
- * Foundation, Inc., 51 Franklin Street, Fifth Floor, Boston, MA  02
- */
-package com.ncredinburgh.sonar.scalastyle
-
-import org.sonar.api.rule.Severity
-import org.sonar.api.server.rule.RulesDefinition
-
-
-/**
- * Scalastyle rules repository - creates a rule for each checker shipped with Scalastyle based
- * on the scalastyle_definition.xml file that ships with the Scalastyle jar.
- */
-class ScalastyleRepository extends RulesDefinition {
-
-  override def define(context: RulesDefinition.Context): Unit = {
-    val repository = context.createRepository(Constants.RepositoryKey, Constants.ScalaKey).setName("Scalastyle Rules")
-    ScalastyleResources.allDefinedRules map {
-      case repoRule =>
-        val rule = repository.createRule(repoRule.clazz)
-        rule.setName(ScalastyleResources.label(repoRule.id))
-        rule.setHtmlDescription(repoRule.description)
-        // currently all rules comes with "warning" default level so we can treat with major severity
-        rule.setSeverity(Severity.MAJOR)
-
-        repoRule.params map {
-          case param =>
-            rule
-              .createParam(param.name)
-              .setDefaultValue(param.defaultVal)
-              .setType(param.`type`)
-              .setDescription(param.desc)
-        }
-    }
-
-    repository.done()
-  }
-
-}
-
-=======
 /*
  * Sonar Scalastyle Plugin
  * Copyright (C) 2014 All contributors
@@ -110,7 +53,4 @@
     repository.done()
   }
 
-}
-
-
->>>>>>> 048d5093
+}