--- conflicted
+++ resolved
@@ -1,4 +1,3 @@
-<<<<<<< HEAD
 /*
  * Sonar Scalastyle Plugin
  * Copyright (C) 2014 All contributors
@@ -19,7 +18,9 @@
  */
 package com.ncredinburgh.sonar.scalastyle
 
+import org.junit.runner.RunWith
 import org.scalatest._
+import org.scalatest.junit.JUnitRunner
 import org.sonar.api.rules.{Rule, RulePriority}
 
 import scala.collection.JavaConversions._
@@ -27,6 +28,7 @@
 /**
  * Tests ScalastyleRepository
  */
+@RunWith(classOf[JUnitRunner])
 class ScalastyleRepositorySpec extends FlatSpec with Matchers with Inspectors {
 
   val testee = new ScalastyleRepository
@@ -89,108 +91,4 @@
     rule.get.getParam("ignoreRegex").getDefaultValue shouldEqual "^$"
     rule.get.getParam("ignoreOverride").getDefaultValueAsBoolean shouldEqual false
   }
-}
-=======
-/*
- * Sonar Scalastyle Plugin
- * Copyright (C) 2014 All contributors
- *
- * This program is free software; you can redistribute it and/or
- * modify it under the terms of the GNU Lesser General Public
- * License as published by the Free Software Foundation; either
- * version 3 of the License, or (at your option) any later version.
- *
- * This program is distributed in the hope that it will be useful,
- * but WITHOUT ANY WARRANTY; without even the implied warranty of
- * MERCHANTABILITY or FITNESS FOR A PARTICULAR PURPOSE.  See the GNU
- * Lesser General Public License for more details.
- *
- * You should have received a copy of the GNU Lesser General Public
- * License along with this program; if not, write to the Free Software
- * Foundation, Inc., 51 Franklin Street, Fifth Floor, Boston, MA  02
- */
-package com.ncredinburgh.sonar.scalastyle
-
-import org.junit.runner.RunWith
-import org.scalatest._
-import org.scalatest.junit.JUnitRunner
-import org.sonar.api.rules.{Rule, RulePriority}
-
-import scala.collection.JavaConversions._
-
-/**
- * Tests ScalastyleRepository
- */
-@RunWith(classOf[JUnitRunner])
-class ScalastyleRepositorySpec extends FlatSpec with Matchers with Inspectors {
-
-  val testee = new ScalastyleRepository
-
-  "a scalastyle repository" should "return a list of rules" in {
-    assert(testee.createRules.nonEmpty)
-  }
-
-  it should "use the same repository key for all rules" in {
-    forAll(testee.createRules) {r: Rule => r.getRepositoryKey shouldEqual Constants.RepositoryKey}
-  }
-
-  it should "set default severity to major" in {
-    forAll(testee.createRules) {r: Rule => r.getSeverity shouldEqual RulePriority.MAJOR}
-  }
-
-  it should "give a name to every rule" in {
-    testee.createRules.filter(_.getName == null) should have size 0
-  }
-
-  it should "name the rule properly" in {
-    val rule = testee.createRules.find(_.getKey == "org.scalastyle.scalariform.MagicNumberChecker")
-    rule.get.getName shouldEqual "Magic Number"
-  }
-
-  it should "describe the rule properly" in {
-    val rule = testee.createRules.find(_.getKey == "org.scalastyle.scalariform.MagicNumberChecker")
-    rule.get.getDescription shouldEqual "Replacing a magic number with a named constant can make code easier to read and understand, and can avoid some subtle bugs."
-  }
-
-  it should "determine the parameter of a rule with a parameter" in {
-    val rule = testee.createRules.find(_.getKey == "org.scalastyle.scalariform.ParameterNumberChecker")
-    rule.get.getParams map (_.getKey) shouldEqual List("maxParameters")
-  }
-
-  it should "determine parameters of a rule with multiple parameters" in {
-    val rule = testee.createRules.find(_.getKey == "org.scalastyle.scalariform.MethodNamesChecker")
-    rule.get.getParams map (_.getKey) shouldEqual List("regex", "ignoreRegex", "ignoreOverride")
-  }
-
-  it should "determine correct type of integer parameters" in {
-    val rule = testee.createRules.find(_.getKey == "org.scalastyle.scalariform.ParameterNumberChecker")
-    rule.get.getParam("maxParameters").getType shouldEqual "INTEGER"
-  }
-
-  it should "determine correct type of boolean parameters" in {
-    val rule = testee.createRules.find(_.getKey == "org.scalastyle.scalariform.MethodNamesChecker")
-    rule.get.getParam("ignoreOverride").getType shouldEqual "BOOLEAN"
-  }
-
-  it should "determine correct type of regex parameters" in {
-    val rule = testee.createRules.find(_.getKey == "org.scalastyle.scalariform.ClassTypeParameterChecker")
-    rule.get.getParam("regex").getType shouldEqual "REGULAR_EXPRESSION"
-  }
-
-  it should "describe the parameter properly" in {
-    val rule = testee.createRules.find(_.getKey == "org.scalastyle.scalariform.ClassTypeParameterChecker")
-    rule.get.getParam("regex").getDescription shouldEqual "Standard Scala regular expression syntax"
-  }
-
-  it should "provide default parameters to scalastyle preferred defaults for rules with a parameter" in {
-    val rule = testee.createRules.find(_.getKey == "org.scalastyle.scalariform.ParameterNumberChecker")
-    rule.get.getParam("maxParameters").getDefaultValueAsInteger shouldEqual 8
-  }
-    it should "provide default parameters to scalastyle preferred defaults for rules with multiple parameters" in {
-    val rule = testee.createRules.find(_.getKey == "org.scalastyle.scalariform.MethodNamesChecker")
-    rule.get.getParam("regex").getDefaultValue shouldEqual "^[a-z][A-Za-z0-9]*(_=)?$"
-    rule.get.getParam("ignoreRegex").getDefaultValue shouldEqual "^$"
-    rule.get.getParam("ignoreOverride").getDefaultValueAsBoolean shouldEqual false
-  }
-}
->>>>>>> a08d7493
+}