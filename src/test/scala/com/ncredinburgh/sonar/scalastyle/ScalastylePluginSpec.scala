--- conflicted
+++ resolved
@@ -1,51 +1,3 @@
-<<<<<<< HEAD
-/*
- * Sonar Scalastyle Plugin
- * Copyright (C) 2014 All contributors
- *
- * This program is free software; you can redistribute it and/or
- * modify it under the terms of the GNU Lesser General Public
- * License as published by the Free Software Foundation; either
- * version 3 of the License, or (at your option) any later version.
- *
- * This program is distributed in the hope that it will be useful,
- * but WITHOUT ANY WARRANTY; without even the implied warranty of
- * MERCHANTABILITY or FITNESS FOR A PARTICULAR PURPOSE.  See the GNU
- * Lesser General Public License for more details.
- *
- * You should have received a copy of the GNU Lesser General Public
- * License along with this program; if not, write to the Free Software
- * Foundation, Inc., 51 Franklin Street, Fifth Floor, Boston, MA  02
- */
-package com.ncredinburgh.sonar.scalastyle
-
-import com.ncredinburgh.sonar.scalastyle.core.Scala
-import org.scalatest.{FlatSpec, Matchers}
-
-/**
- * Tests ScalastylePlugin
- */
-class ScalastylePluginSpec extends FlatSpec with Matchers {
-
-  val testee = new ScalastylePlugin
-
-  "a scalastyle plugin" should "provide a scalastyle sensor" in {
-    assert(testee.getExtensions.contains(classOf[ScalastyleSensor]))
-  }
-
-  it should "provide a scalastyle repository" in {
-    assert(testee.getExtensions.contains(classOf[ScalastyleRepository]))
-  }
-
-  it should "provide a scala language" in {
-    assert(testee.getExtensions.contains(classOf[Scala]))
-  }
-
-  it should "provide a scalastyle quality profile" in {
-    assert(testee.getExtensions.contains(classOf[ScalastyleQualityProfile]))
-  }
-}
-=======
 /*
  * Sonar Scalastyle Plugin
  * Copyright (C) 2014 All contributors
@@ -94,5 +46,4 @@
   it should "provide a scalastyle quality profile" in {
     assert(testee.getExtensions.contains(classOf[ScalastyleQualityProfile]))
   }
-}
->>>>>>> a08d7493
+}