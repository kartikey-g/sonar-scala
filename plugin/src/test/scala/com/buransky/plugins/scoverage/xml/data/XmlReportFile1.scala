/*
 * Sonar Scoverage Plugin
 * Copyright (C) 2013 Rado Buransky
 * dev@sonar.codehaus.org
 *
 * This program is free software; you can redistribute it and/or
 * modify it under the terms of the GNU Lesser General Public
 * License as published by the Free Software Foundation; either
 * version 3 of the License, or (at your option) any later version.
 *
 * This program is distributed in the hope that it will be useful,
 * but WITHOUT ANY WARRANTY; without even the implied warranty of
 * MERCHANTABILITY or FITNESS FOR A PARTICULAR PURPOSE.  See the GNU
 * Lesser General Public License for more details.
 *
 * You should have received a copy of the GNU Lesser General Public
 * License along with this program; if not, write to the Free Software
 * Foundation, Inc., 51 Franklin Street, Fifth Floor, Boston, MA  02
 */
package com.buransky.plugins.scoverage.xml.data

object XmlReportFile1 {
  val scoverage104Data =
    """<?xml version="1.0" encoding="UTF-8"?>
      |<scoverage
      |statement-count="2" statements-invoked="1" statement-rate="50.00" branch-rate="100.00" version="1.0" timestamp="1430644814502">
      |    <packages>
      |        <package name="com.rr.test.sonar" statement-count="2" statements-invoked="1" statement-rate="50.00">
      |            <classes>
      |                <class
<<<<<<< HEAD
      |                name="MainClass" filename="/home/rado/workspace/sonar-test/src/main/scala/com/rr/test/sonar/MainClass.scala" statement-count="2" statements-invoked="1" statement-rate="50.00" branch-rate="100.00">
=======
      |                name="MainClass" filename="/a1b2c3/workspace/sonar-test/src/main/scala/com/rr/test/sonar/MainClass.scala" statement-count="2" statements-invoked="1" statement-rate="50.00" branch-rate="100.00">
>>>>>>> af20fed4
      |                    <methods>
      |                        <method
      |                        name="com.rr.test.sonar/MainClass/times" statement-count="1" statements-invoked="0" statement-rate="0.00" branch-rate="0.00">
      |                            <statements>
      |                                <statement
<<<<<<< HEAD
      |                                package="com.rr.test.sonar" class="MainClass" class-type="Class" top-level-class="MainClass" source="/home/rado/workspace/sonar-test/src/main/scala/com/rr/test/sonar/MainClass.scala" method="times" start="161" end="162" line="14" branch="false" invocation-count="0">
=======
      |                                package="com.rr.test.sonar" class="MainClass" class-type="Class" top-level-class="MainClass" source="/a1b2c3/workspace/sonar-test/src/main/scala/com/rr/test/sonar/MainClass.scala" method="times" start="161" end="162" line="14" branch="false" invocation-count="0">
>>>>>>> af20fed4
      |</statement>
      |                            </statements>
      |</method>
      |                        <method
      |                        name="com.rr.test.sonar/MainClass/plus" statement-count="1" statements-invoked="1" statement-rate="100.00" branch-rate="100.00">
      |                            <statements>
      |                                <statement
<<<<<<< HEAD
      |                                package="com.rr.test.sonar" class="MainClass" class-type="Class" top-level-class="MainClass" source="/home/rado/workspace/sonar-test/src/main/scala/com/rr/test/sonar/MainClass.scala" method="plus" start="132" end="133" line="12" branch="false" invocation-count="1">
=======
      |                                package="com.rr.test.sonar" class="MainClass" class-type="Class" top-level-class="MainClass" source="/a1b2c3/workspace/sonar-test/src/main/scala/com/rr/test/sonar/MainClass.scala" method="plus" start="132" end="133" line="12" branch="false" invocation-count="1">
>>>>>>> af20fed4
      |</statement>
      |                            </statements>
      |</method>
      |                    </methods>
      |</class>
      |            </classes>
      |        </package>
      |    </packages>
      |</scoverage>
      |""".stripMargin

  val scoverage095Data =
    """<?xml version="1.0" encoding="UTF-8"?>
      |<scoverage statement-rate="24.53" branch-rate="33.33" version="1.0" timestamp="1391478578154">
      |    <packages>
      |        <package name="aaa" statement-rate="26.00">
      |            <classes>
      |                <class name="MyServiceClientError" filename="/aaa/ErrorCode.scala" statement-rate="0.00" branch-rate="100.00">
      |                    <methods>
      |                        <method name="aaa/MyServiceClientError/&lt;none&gt;" statement-rate="0.00" branch-rate="100.00">
      |                            <statements>
      |                                <statement
      |                                package="aaa" class="MyServiceClientError" method="&lt;none&gt;" start="1425" line="51" symbol="aaa.StructuredErrorCode.error" tree="Apply" branch="false" invocation-count="0">
      |                                    MyServiceClientError.this.error(&quot;zipcodeinvalid&quot;)
      |</statement>
      |                            </statements>
      |                        </method>
      |                    </methods>
      |                </class>
      |                <class name="$anon" filename="/aaa/Graph.scala" statement-rate="0.00" branch-rate="100.00">
      |                    <methods>
      |                        <method name="aaa/$anon/apply" statement-rate="0.00" branch-rate="100.00">
      |                            <statements>
      |                                <statement
      |                                package="aaa" class="$anon" method="apply" start="526" line="16" symbol="&lt;nosymbol&gt;" tree="Literal" branch="false" invocation-count="0">
      |                                    2
      |</statement>
      |                                <statement
      |                                package="aaa" class="$anon" method="apply" start="600" line="17" symbol="&lt;nosymbol&gt;" tree="Literal" branch="false" invocation-count="0">
      |                                    3
      |</statement>
      |                                <statement
      |                                package="aaa" class="$anon" method="apply" start="655" line="18" symbol="scala.Some.apply" tree="Apply" branch="false" invocation-count="0">
      |                                    scala.Some.apply[String](&quot;One&quot;)
      |</statement>
      |                                <statement
      |                                package="aaa" class="$anon" method="apply" start="443" line="15" symbol="aaa.MakeRectangleModelFromFile.$anon.&lt;init&gt;" tree="Apply" branch="false" invocation-count="0">
      |                                    new $anon()
      |</statement>
      |                            </statements>
      |                        </method>
      |                    </methods>
      |                </class>
      |                <class name="MyServiceLogicError" filename="/aaa/ErrorCode.scala" statement-rate="100.00" branch-rate="100.00">
      |                    <methods>
      |                        <method name="aaa/MyServiceLogicError/&lt;none&gt;" statement-rate="100.00" branch-rate="100.00">
      |                            <statements>
      |                                <statement
      |                                package="aaa" class="MyServiceLogicError" method="&lt;none&gt;" start="1686" line="59" symbol="aaa.StructuredErrorCode.error" tree="Apply" branch="false" invocation-count="1">
      |                                    MyServiceLogicError.this.error(&quot;logicfailed&quot;)
      |</statement>
      |                            </statements>
      |                        </method>
      |                    </methods>
      |                </class>
      |                <class name="StructuredErrorCode" filename="/aaa/ErrorCode.scala" statement-rate="64.29" branch-rate="50.00">
      |                    <methods>
      |                        <method name="aaa/StructuredErrorCode/toString" statement-rate="100.00" branch-rate="100.00">
      |                            <statements>
      |                                <statement
      |                                package="aaa" class="StructuredErrorCode" method="toString" start="321" line="16" symbol="java.lang.Object.toString" tree="Apply" branch="false" invocation-count="4">
      |                                    StructuredErrorCode.this.parent.toString()
      |</statement>
      |                                <statement
      |                                package="aaa" class="StructuredErrorCode" method="toString" start="346" line="17" symbol="java.lang.Object.==" tree="Apply" branch="false" invocation-count="4">
      |                                    p.==(&quot;&quot;)
      |</statement>
      |                                <statement
      |                                package="aaa" class="StructuredErrorCode" method="toString" start="355" line="17" symbol="&lt;nosymbol&gt;" tree="Literal" branch="false" invocation-count="1">
      |                                    &quot;&quot;
      |</statement>
      |                                <statement
      |                                package="aaa" class="StructuredErrorCode" method="toString" start="355" line="17" symbol="&lt;nosymbol&gt;" tree="Block" branch="true" invocation-count="1">
      |                                    {
      |  scoverage.Invoker.invoked(8, &quot;/a1b2c3/workspace/aaa/target/scala-2.10/scoverage.measurement&quot;);
      |  &quot;&quot;
      |}
      |</statement>
      |                                <statement
      |                                package="aaa" class="StructuredErrorCode" method="toString" start="363" line="17" symbol="java.lang.String.+" tree="Apply" branch="false" invocation-count="3">
      |                                    p.+(&quot;-&quot;)
      |</statement>
      |                                <statement
      |                                package="aaa" class="StructuredErrorCode" method="toString" start="363" line="17" symbol="&lt;nosymbol&gt;" tree="Block" branch="true" invocation-count="3">
      |                                    {
      |  scoverage.Invoker.invoked(10, &quot;/a1b2c3/workspace/aaa/target/scala-2.10/scoverage.measurement&quot;);
      |  p.+(&quot;-&quot;)
      |}
      |</statement>
      |                                <statement
      |                                package="aaa" class="StructuredErrorCode" method="toString" start="374" line="17" symbol="aaa.StructuredErrorCode.name" tree="Select" branch="false" invocation-count="4">
      |                                    StructuredErrorCode.this.name
      |</statement>
      |                                <statement
      |                                package="aaa" class="StructuredErrorCode" method="toString" start="341" line="17" symbol="java.lang.String.+" tree="Apply" branch="false" invocation-count="4">
      |                                    if ({
      |  scoverage.Invoker.invoked(7, &quot;/a1b2c3/workspace/aaa/target/scala-2.10/scoverage.measurement&quot;);
      |  p.==(&quot;&quot;)
      |})
      |  {
      |    scoverage.Invoker.invoked(9, &quot;/a1b2c3/workspace/aaa/target/scala-2.10/scoverage.measurement&quot;);
      |    {
      |      scoverage.Invoker.invoked(8, &quot;/a1b2c3/workspace/aaa/target/scala-2.10/scoverage.measurement&quot;);
      |      &quot;&quot;
      |    }
      |  }
      |else
      |  {
      |    scoverage.Invoker.invoked(11, &quot;/a1b2c3/workspace/aaa/target/scala-2.10/scoverage.measurement&quot;);
      |    {
      |      scoverage.Invoker.invoked(10, &quot;/a1b2c3/workspace/aaa/target/scala-2.10/scoverage.measurement&quot;);
      |      p.+(&quot;-&quot;)
      |    }
      |  }.+({
      |  scoverage.Invoker.invoked(12, &quot;/a1b2c3/workspace/aaa/target/scala-2.10/scoverage.measurement&quot;);
      |  StructuredErrorCode.this.name
      |})
      |</statement>
      |                            </statements>
      |                        </method>
      |                        <method name="aaa/StructuredErrorCode/is" statement-rate="0.00" branch-rate="0.00">
      |                            <statements>
      |                                <statement
      |                                package="aaa" class="StructuredErrorCode" method="is" start="210" line="9" symbol="java.lang.Object.==" tree="Apply" branch="false" invocation-count="0">
      |                                    errorCode.==(this)
      |</statement>
      |                                <statement
      |                                package="aaa" class="StructuredErrorCode" method="is" start="235" line="10" symbol="&lt;nosymbol&gt;" tree="Literal" branch="false" invocation-count="0">
      |                                    true
      |</statement>
      |                                <statement
      |                                package="aaa" class="StructuredErrorCode" method="is" start="235" line="10" symbol="&lt;nosymbol&gt;" tree="Block" branch="true" invocation-count="0">
      |                                    {
      |  scoverage.Invoker.invoked(2, &quot;/a1b2c3/workspace/aaa/target/scala-2.10/scoverage.measurement&quot;);
      |  true
      |}
      |</statement>
      |                                <statement
      |                                package="aaa" class="StructuredErrorCode" method="is" start="255" line="12" symbol="aaa.ErrorCode.is" tree="Apply" branch="false" invocation-count="0">
      |                                    StructuredErrorCode.this.parent.is(errorCode)
      |</statement>
      |                                <statement
      |                                package="aaa" class="StructuredErrorCode" method="is" start="255" line="12" symbol="&lt;nosymbol&gt;" tree="Block" branch="true" invocation-count="0">
      |                                    {
      |  scoverage.Invoker.invoked(4, &quot;/a1b2c3/workspace/aaa/target/scala-2.10/scoverage.measurement&quot;);
      |  StructuredErrorCode.this.parent.is(errorCode)
      |}
      |</statement>
      |                            </statements>
      |                        </method>
      |                        <method name="aaa/StructuredErrorCode/error" statement-rate="100.00" branch-rate="100.00">
      |                            <statements>
      |                                <statement
      |                                package="aaa" class="StructuredErrorCode" method="error" start="433" line="20" symbol="aaa.StructuredErrorCode.apply" tree="Apply" branch="false" invocation-count="3">
      |                                    StructuredErrorCode.apply(name, this)
      |</statement>
      |                            </statements>
      |                        </method>
      |                    </methods>
      |                </class>
      |                <class name="Demo" filename="/aaa/ErrorCode.scala" statement-rate="0.00" branch-rate="0.00">
      |                    <methods>
      |                        <method name="aaa/Demo/main" statement-rate="0.00" branch-rate="0.00">
      |                            <statements>
      |                                <statement
      |                                package="aaa" class="Demo" method="main" start="1934" line="68" symbol="aaa.ClientError.required" tree="Select" branch="false" invocation-count="0">
      |                                    ClientError.required
      |</statement>
      |                                <statement
      |                                package="aaa" class="Demo" method="main" start="1926" line="68" symbol="scala.Predef.println" tree="Apply" branch="false" invocation-count="0">
      |                                    scala.this.Predef.println({
      |  scoverage.Invoker.invoked(25, &quot;/a1b2c3/workspace/aaa/target/scala-2.10/scoverage.measurement&quot;);
      |  ClientError.required
      |})
      |</statement>
      |                                <statement
      |                                package="aaa" class="Demo" method="main" start="1999" line="69" symbol="aaa.ClientError.invalid" tree="Select" branch="false" invocation-count="0">
      |                                    ClientError.invalid
      |</statement>
      |                                <statement
      |                                package="aaa" class="Demo" method="main" start="1991" line="69" symbol="scala.Predef.println" tree="Apply" branch="false" invocation-count="0">
      |                                    scala.this.Predef.println({
      |  scoverage.Invoker.invoked(27, &quot;/a1b2c3/workspace/aaa/target/scala-2.10/scoverage.measurement&quot;);
      |  ClientError.invalid
      |})
      |</statement>
      |                                <statement
      |                                package="aaa" class="Demo" method="main" start="2055" line="70" symbol="scala.Predef.println" tree="Apply" branch="false" invocation-count="0">
      |                                    scala.this.Predef.println(MySqlError)
      |</statement>
      |                                <statement
      |                                package="aaa" class="Demo" method="main" start="2125" line="71" symbol="aaa.MySqlError.syntax" tree="Select" branch="false" invocation-count="0">
      |                                    MySqlError.syntax
      |</statement>
      |                                <statement
      |                                package="aaa" class="Demo" method="main" start="2117" line="71" symbol="scala.Predef.println" tree="Apply" branch="false" invocation-count="0">
      |                                    scala.this.Predef.println({
      |  scoverage.Invoker.invoked(30, &quot;/a1b2c3/workspace/aaa/target/scala-2.10/scoverage.measurement&quot;);
      |  MySqlError.syntax
      |})
      |</statement>
      |                                <statement
      |                                package="aaa" class="Demo" method="main" start="2194" line="72" symbol="aaa.MyServiceLogicError.logicFailed" tree="Select" branch="false" invocation-count="0">
      |                                    MyServiceLogicError.logicFailed
      |</statement>
      |                                <statement
      |                                package="aaa" class="Demo" method="main" start="2186" line="72" symbol="scala.Predef.println" tree="Apply" branch="false" invocation-count="0">
      |                                    scala.this.Predef.println({
      |  scoverage.Invoker.invoked(32, &quot;/a1b2c3/workspace/aaa/target/scala-2.10/scoverage.measurement&quot;);
      |  MyServiceLogicError.logicFailed
      |})
      |</statement>
      |                                <statement
      |                                package="aaa" class="Demo" method="main" start="2275" line="74" symbol="aaa.ClientError.required" tree="Select" branch="false" invocation-count="0">
      |                                    ClientError.required
      |</statement>
      |                                <statement
      |                                package="aaa" class="Demo" method="main" start="2300" line="75" symbol="aaa.Demo.e" tree="Ident" branch="false" invocation-count="0">
      |                                    e
      |</statement>
      |                                <statement
      |                                package="aaa" class="Demo" method="main" start="2345" line="76" symbol="scala.Predef.println" tree="Apply" branch="false" invocation-count="0">
      |                                    scala.this.Predef.println(&quot;required&quot;)
      |</statement>
      |                                <statement
      |                                package="aaa" class="Demo" method="main" start="2345" line="76" symbol="&lt;nosymbol&gt;" tree="Block" branch="false" invocation-count="0">
      |                                    {
      |  scoverage.Invoker.invoked(36, &quot;/a1b2c3/workspace/aaa/target/scala-2.10/scoverage.measurement&quot;);
      |  scala.this.Predef.println(&quot;required&quot;)
      |}
      |</statement>
      |                                <statement
      |                                package="aaa" class="Demo" method="main" start="2399" line="77" symbol="scala.Predef.println" tree="Apply" branch="false" invocation-count="0">
      |                                    scala.this.Predef.println(&quot;invalid&quot;)
      |</statement>
      |                                <statement
      |                                package="aaa" class="Demo" method="main" start="2399" line="77" symbol="&lt;nosymbol&gt;" tree="Block" branch="false" invocation-count="0">
      |                                    {
      |  scoverage.Invoker.invoked(38, &quot;/a1b2c3/workspace/aaa/target/scala-2.10/scoverage.measurement&quot;);
      |  scala.this.Predef.println(&quot;invalid&quot;)
      |}
      |</statement>
      |                                <statement
      |                                package="aaa" class="Demo" method="main" start="2431" line="78" symbol="&lt;nosymbol&gt;" tree="Literal" branch="false" invocation-count="0">
      |                                    ()
      |</statement>
      |                                <statement
      |                                package="aaa" class="Demo" method="main" start="2431" line="78" symbol="&lt;nosymbol&gt;" tree="Block" branch="false" invocation-count="0">
      |                                    {
      |  scoverage.Invoker.invoked(40, &quot;/a1b2c3/workspace/aaa/target/scala-2.10/scoverage.measurement&quot;);
      |  ()
      |}
      |</statement>
      |                                <statement
      |                                package="aaa" class="Demo" method="main" start="2449" line="81" symbol="aaa.ErrorCode.is" tree="Apply" branch="false" invocation-count="0">
      |                                    MyServiceServerError.mongoDbError.is(ServerError)
      |</statement>
      |                                <statement
      |                                package="aaa" class="Demo" method="main" start="2505" line="82" symbol="scala.Predef.println" tree="Apply" branch="false" invocation-count="0">
      |                                    scala.this.Predef.println(&quot;This is a server error&quot;)
      |</statement>
      |                                <statement
      |                                package="aaa" class="Demo" method="main" start="2505" line="82" symbol="&lt;nosymbol&gt;" tree="Block" branch="true" invocation-count="0">
      |                                    {
      |  scoverage.Invoker.invoked(43, &quot;/a1b2c3/workspace/aaa/target/scala-2.10/scoverage.measurement&quot;);
      |  scala.this.Predef.println(&quot;This is a server error&quot;)
      |}
      |</statement>
      |                                <statement
      |                                package="aaa" class="Demo" method="main" start="2445" line="81" symbol="&lt;nosymbol&gt;" tree="Literal" branch="false" invocation-count="0">
      |                                    ()
      |</statement>
      |                                <statement
      |                                package="aaa" class="Demo" method="main" start="2445" line="81" symbol="&lt;nosymbol&gt;" tree="Block" branch="true" invocation-count="0">
      |                                    {
      |  scoverage.Invoker.invoked(45, &quot;/a1b2c3/workspace/aaa/target/scala-2.10/scoverage.measurement&quot;);
      |  ()
      |}
      |</statement>
      |                            </statements>
      |                        </method>
      |                    </methods>
      |                </class>
      |                <class name="MySqlError" filename="/aaa/ErrorCode.scala" statement-rate="0.00" branch-rate="100.00">
      |                    <methods>
      |                        <method name="aaa/MySqlError/&lt;none&gt;" statement-rate="0.00" branch-rate="100.00">
      |                            <statements>
      |                                <statement
      |                                package="aaa" class="MySqlError" method="&lt;none&gt;" start="1097" line="42" symbol="aaa.StructuredErrorCode.error" tree="Apply" branch="false" invocation-count="0">
      |                                    MySqlError.this.error(&quot;syntax&quot;)
      |</statement>
      |                                <statement
      |                                package="aaa" class="MySqlError" method="&lt;none&gt;" start="1132" line="43" symbol="aaa.StructuredErrorCode.error" tree="Apply" branch="false" invocation-count="0">
      |                                    MySqlError.this.error(&quot;connection&quot;)
      |</statement>
      |                            </statements>
      |                        </method>
      |                    </methods>
      |                </class>
      |                <class name="MyServiceServerError" filename="/aaa/ErrorCode.scala" statement-rate="100.00" branch-rate="100.00">
      |                    <methods>
      |                        <method name="aaa/MyServiceServerError/&lt;none&gt;" statement-rate="100.00" branch-rate="100.00">
      |                            <statements>
      |                                <statement
      |                                package="aaa" class="MyServiceServerError" method="&lt;none&gt;" start="1553" line="55" symbol="aaa.StructuredErrorCode.error" tree="Apply" branch="false" invocation-count="1">
      |                                    MyServiceServerError.this.error(&quot;mongodberror&quot;)
      |</statement>
      |                            </statements>
      |                        </method>
      |                    </methods>
      |                </class>
      |                <class name="RootError" filename="/aaa/ErrorCode.scala" statement-rate="50.00" branch-rate="100.00">
      |                    <methods>
      |                        <method name="aaa/RootError/&lt;none&gt;" statement-rate="100.00" branch-rate="100.00">
      |                            <statements>
      |                                <statement
      |                                package="aaa" class="RootError" method="&lt;none&gt;" start="715" line="28" symbol="&lt;nosymbol&gt;" tree="Literal" branch="false" invocation-count="1">
      |                                    &quot;&quot;
      |</statement>
      |                            </statements>
      |                        </method>
      |                        <method name="aaa/RootError/is" statement-rate="0.00" branch-rate="100.00">
      |                            <statements>
      |                                <statement
      |                                package="aaa" class="RootError" method="is" start="760" line="29" symbol="&lt;nosymbol&gt;" tree="Literal" branch="false" invocation-count="0">
      |                                    false
      |</statement>
      |                            </statements>
      |                        </method>
      |                    </methods>
      |                </class>
      |                <class name="ServerError" filename="/aaa/ErrorCode.scala" statement-rate="100.00" branch-rate="100.00">
      |                    <methods>
      |                        <method name="aaa/ServerError/&lt;none&gt;" statement-rate="100.00" branch-rate="100.00">
      |                            <statements>
      |                                <statement
      |                                package="aaa" class="ServerError" method="&lt;none&gt;" start="994" line="38" symbol="aaa.StructuredErrorCode.error" tree="Apply" branch="false" invocation-count="1">
      |                                    ServerError.this.error(&quot;solar&quot;)
      |</statement>
      |                            </statements>
      |                        </method>
      |                    </methods>
      |                </class>
      |                <class name="ClientError" filename="/aaa/ErrorCode.scala" statement-rate="0.00" branch-rate="100.00">
      |                    <methods>
      |                        <method name="aaa/ClientError/&lt;none&gt;" statement-rate="0.00" branch-rate="100.00">
      |                            <statements>
      |                                <statement
      |                                package="aaa" class="ClientError" method="&lt;none&gt;" start="856" line="33" symbol="aaa.StructuredErrorCode.error" tree="Apply" branch="false" invocation-count="0">
      |                                    ClientError.this.error(&quot;required&quot;)
      |</statement>
      |                                <statement
      |                                package="aaa" class="ClientError" method="&lt;none&gt;" start="890" line="34" symbol="aaa.StructuredErrorCode.error" tree="Apply" branch="false" invocation-count="0">
      |                                    ClientError.this.error(&quot;invalid&quot;)
      |</statement>
      |                            </statements>
      |                        </method>
      |                    </methods>
      |                </class>
      |            </classes>
      |        </package>
      |        <package name="bbb" statement-rate="0.00">
      |            <classes>
      |                <class name="Main" filename="/aaa/Graph.scala" statement-rate="0.00" branch-rate="100.00">
      |                    <methods>
      |                        <method name="bbb/Main/main" statement-rate="0.00" branch-rate="100.00">
      |                            <statements>
      |                                <statement
      |                                package="bbb" class="Main" method="main" start="791" line="30" symbol="aaa.MakeRectangleModelFromFile.apply" tree="Apply" branch="false" invocation-count="0">
      |                                    aaa.MakeRectangleModelFromFile.apply(null)
      |</statement>
      |                                <statement
      |                                package="bbb" class="Main" method="main" start="875" line="31" symbol="scala.Any.isInstanceOf" tree="TypeApply" branch="false" invocation-count="0">
      |                                    x.isInstanceOf[Serializable]
      |</statement>
      |                                <statement
      |                                package="bbb" class="Main" method="main" start="867" line="31" symbol="scala.Predef.println" tree="Apply" branch="false" invocation-count="0">
      |                                    scala.this.Predef.println({
      |  scoverage.Invoker.invoked(52, &quot;/a1b2c3/workspace/aaa/target/scala-2.10/scoverage.measurement&quot;);
      |  x.isInstanceOf[Serializable]
      |})
      |</statement>
      |                            </statements>
      |                        </method>
      |                    </methods>
      |                </class>
      |            </classes>
      |        </package>
      |    </packages>
      |</scoverage>
    """.stripMargin

  val dataWithoutDeclaration =
    """<scoverage statement-rate="24.53" branch-rate="33.33" version="1.0" timestamp="1391478578154">
      |    <packages>
      |        <package name="aaa" statement-rate="26.00">
      |            <classes>
      |                <class name="MyServiceClientError" filename="/aaa/ErrorCode.scala" statement-rate="0.00" branch-rate="100.00">
      |                    <methods>
      |                        <method name="aaa/MyServiceClientError/&lt;none&gt;" statement-rate="0.00" branch-rate="100.00">
      |                            <statements>
      |                                <statement
      |                                package="aaa" class="MyServiceClientError" method="&lt;none&gt;" start="1425" line="51" symbol="aaa.StructuredErrorCode.error" tree="Apply" branch="false" invocation-count="0">
      |                                    MyServiceClientError.this.error(&quot;zipcodeinvalid&quot;)
      |</statement>
      |                            </statements>
      |                        </method>
      |                    </methods>
      |                </class>
      |                <class name="$anon" filename="/aaa/Graph.scala" statement-rate="0.00" branch-rate="100.00">
      |                    <methods>
      |                        <method name="aaa/$anon/apply" statement-rate="0.00" branch-rate="100.00">
      |                            <statements>
      |                                <statement
      |                                package="aaa" class="$anon" method="apply" start="526" line="16" symbol="&lt;nosymbol&gt;" tree="Literal" branch="false" invocation-count="0">
      |                                    2
      |</statement>
      |                                <statement
      |                                package="aaa" class="$anon" method="apply" start="600" line="17" symbol="&lt;nosymbol&gt;" tree="Literal" branch="false" invocation-count="0">
      |                                    3
      |</statement>
      |                                <statement
      |                                package="aaa" class="$anon" method="apply" start="655" line="18" symbol="scala.Some.apply" tree="Apply" branch="false" invocation-count="0">
      |                                    scala.Some.apply[String](&quot;One&quot;)
      |</statement>
      |                                <statement
      |                                package="aaa" class="$anon" method="apply" start="443" line="15" symbol="aaa.MakeRectangleModelFromFile.$anon.&lt;init&gt;" tree="Apply" branch="false" invocation-count="0">
      |                                    new $anon()
      |</statement>
      |                            </statements>
      |                        </method>
      |                    </methods>
      |                </class>
      |                <class name="MyServiceLogicError" filename="/aaa/ErrorCode.scala" statement-rate="100.00" branch-rate="100.00">
      |                    <methods>
      |                        <method name="aaa/MyServiceLogicError/&lt;none&gt;" statement-rate="100.00" branch-rate="100.00">
      |                            <statements>
      |                                <statement
      |                                package="aaa" class="MyServiceLogicError" method="&lt;none&gt;" start="1686" line="59" symbol="aaa.StructuredErrorCode.error" tree="Apply" branch="false" invocation-count="1">
      |                                    MyServiceLogicError.this.error(&quot;logicfailed&quot;)
      |</statement>
      |                            </statements>
      |                        </method>
      |                    </methods>
      |                </class>
      |                <class name="StructuredErrorCode" filename="/aaa/ErrorCode.scala" statement-rate="64.29" branch-rate="50.00">
      |                    <methods>
      |                        <method name="aaa/StructuredErrorCode/toString" statement-rate="100.00" branch-rate="100.00">
      |                            <statements>
      |                                <statement
      |                                package="aaa" class="StructuredErrorCode" method="toString" start="321" line="16" symbol="java.lang.Object.toString" tree="Apply" branch="false" invocation-count="4">
      |                                    StructuredErrorCode.this.parent.toString()
      |</statement>
      |                                <statement
      |                                package="aaa" class="StructuredErrorCode" method="toString" start="346" line="17" symbol="java.lang.Object.==" tree="Apply" branch="false" invocation-count="4">
      |                                    p.==(&quot;&quot;)
      |</statement>
      |                                <statement
      |                                package="aaa" class="StructuredErrorCode" method="toString" start="355" line="17" symbol="&lt;nosymbol&gt;" tree="Literal" branch="false" invocation-count="1">
      |                                    &quot;&quot;
      |</statement>
      |                                <statement
      |                                package="aaa" class="StructuredErrorCode" method="toString" start="355" line="17" symbol="&lt;nosymbol&gt;" tree="Block" branch="true" invocation-count="1">
      |                                    {
      |  scoverage.Invoker.invoked(8, &quot;/a1b2c3/workspace/aaa/target/scala-2.10/scoverage.measurement&quot;);
      |  &quot;&quot;
      |}
      |</statement>
      |                                <statement
      |                                package="aaa" class="StructuredErrorCode" method="toString" start="363" line="17" symbol="java.lang.String.+" tree="Apply" branch="false" invocation-count="3">
      |                                    p.+(&quot;-&quot;)
      |</statement>
      |                                <statement
      |                                package="aaa" class="StructuredErrorCode" method="toString" start="363" line="17" symbol="&lt;nosymbol&gt;" tree="Block" branch="true" invocation-count="3">
      |                                    {
      |  scoverage.Invoker.invoked(10, &quot;/a1b2c3/workspace/aaa/target/scala-2.10/scoverage.measurement&quot;);
      |  p.+(&quot;-&quot;)
      |}
      |</statement>
      |                                <statement
      |                                package="aaa" class="StructuredErrorCode" method="toString" start="374" line="17" symbol="aaa.StructuredErrorCode.name" tree="Select" branch="false" invocation-count="4">
      |                                    StructuredErrorCode.this.name
      |</statement>
      |                                <statement
      |                                package="aaa" class="StructuredErrorCode" method="toString" start="341" line="17" symbol="java.lang.String.+" tree="Apply" branch="false" invocation-count="4">
      |                                    if ({
      |  scoverage.Invoker.invoked(7, &quot;/a1b2c3/workspace/aaa/target/scala-2.10/scoverage.measurement&quot;);
      |  p.==(&quot;&quot;)
      |})
      |  {
      |    scoverage.Invoker.invoked(9, &quot;/a1b2c3/workspace/aaa/target/scala-2.10/scoverage.measurement&quot;);
      |    {
      |      scoverage.Invoker.invoked(8, &quot;/a1b2c3/workspace/aaa/target/scala-2.10/scoverage.measurement&quot;);
      |      &quot;&quot;
      |    }
      |  }
      |else
      |  {
      |    scoverage.Invoker.invoked(11, &quot;/a1b2c3/workspace/aaa/target/scala-2.10/scoverage.measurement&quot;);
      |    {
      |      scoverage.Invoker.invoked(10, &quot;/a1b2c3/workspace/aaa/target/scala-2.10/scoverage.measurement&quot;);
      |      p.+(&quot;-&quot;)
      |    }
      |  }.+({
      |  scoverage.Invoker.invoked(12, &quot;/a1b2c3/workspace/aaa/target/scala-2.10/scoverage.measurement&quot;);
      |  StructuredErrorCode.this.name
      |})
      |</statement>
      |                            </statements>
      |                        </method>
      |                        <method name="aaa/StructuredErrorCode/is" statement-rate="0.00" branch-rate="0.00">
      |                            <statements>
      |                                <statement
      |                                package="aaa" class="StructuredErrorCode" method="is" start="210" line="9" symbol="java.lang.Object.==" tree="Apply" branch="false" invocation-count="0">
      |                                    errorCode.==(this)
      |</statement>
      |                                <statement
      |                                package="aaa" class="StructuredErrorCode" method="is" start="235" line="10" symbol="&lt;nosymbol&gt;" tree="Literal" branch="false" invocation-count="0">
      |                                    true
      |</statement>
      |                                <statement
      |                                package="aaa" class="StructuredErrorCode" method="is" start="235" line="10" symbol="&lt;nosymbol&gt;" tree="Block" branch="true" invocation-count="0">
      |                                    {
      |  scoverage.Invoker.invoked(2, &quot;/a1b2c3/workspace/aaa/target/scala-2.10/scoverage.measurement&quot;);
      |  true
      |}
      |</statement>
      |                                <statement
      |                                package="aaa" class="StructuredErrorCode" method="is" start="255" line="12" symbol="aaa.ErrorCode.is" tree="Apply" branch="false" invocation-count="0">
      |                                    StructuredErrorCode.this.parent.is(errorCode)
      |</statement>
      |                                <statement
      |                                package="aaa" class="StructuredErrorCode" method="is" start="255" line="12" symbol="&lt;nosymbol&gt;" tree="Block" branch="true" invocation-count="0">
      |                                    {
      |  scoverage.Invoker.invoked(4, &quot;/a1b2c3/workspace/aaa/target/scala-2.10/scoverage.measurement&quot;);
      |  StructuredErrorCode.this.parent.is(errorCode)
      |}
      |</statement>
      |                            </statements>
      |                        </method>
      |                        <method name="aaa/StructuredErrorCode/error" statement-rate="100.00" branch-rate="100.00">
      |                            <statements>
      |                                <statement
      |                                package="aaa" class="StructuredErrorCode" method="error" start="433" line="20" symbol="aaa.StructuredErrorCode.apply" tree="Apply" branch="false" invocation-count="3">
      |                                    StructuredErrorCode.apply(name, this)
      |</statement>
      |                            </statements>
      |                        </method>
      |                    </methods>
      |                </class>
      |                <class name="Demo" filename="/aaa/ErrorCode.scala" statement-rate="0.00" branch-rate="0.00">
      |                    <methods>
      |                        <method name="aaa/Demo/main" statement-rate="0.00" branch-rate="0.00">
      |                            <statements>
      |                                <statement
      |                                package="aaa" class="Demo" method="main" start="1934" line="68" symbol="aaa.ClientError.required" tree="Select" branch="false" invocation-count="0">
      |                                    ClientError.required
      |</statement>
      |                                <statement
      |                                package="aaa" class="Demo" method="main" start="1926" line="68" symbol="scala.Predef.println" tree="Apply" branch="false" invocation-count="0">
      |                                    scala.this.Predef.println({
      |  scoverage.Invoker.invoked(25, &quot;/a1b2c3/workspace/aaa/target/scala-2.10/scoverage.measurement&quot;);
      |  ClientError.required
      |})
      |</statement>
      |                                <statement
      |                                package="aaa" class="Demo" method="main" start="1999" line="69" symbol="aaa.ClientError.invalid" tree="Select" branch="false" invocation-count="0">
      |                                    ClientError.invalid
      |</statement>
      |                                <statement
      |                                package="aaa" class="Demo" method="main" start="1991" line="69" symbol="scala.Predef.println" tree="Apply" branch="false" invocation-count="0">
      |                                    scala.this.Predef.println({
      |  scoverage.Invoker.invoked(27, &quot;/a1b2c3/workspace/aaa/target/scala-2.10/scoverage.measurement&quot;);
      |  ClientError.invalid
      |})
      |</statement>
      |                                <statement
      |                                package="aaa" class="Demo" method="main" start="2055" line="70" symbol="scala.Predef.println" tree="Apply" branch="false" invocation-count="0">
      |                                    scala.this.Predef.println(MySqlError)
      |</statement>
      |                                <statement
      |                                package="aaa" class="Demo" method="main" start="2125" line="71" symbol="aaa.MySqlError.syntax" tree="Select" branch="false" invocation-count="0">
      |                                    MySqlError.syntax
      |</statement>
      |                                <statement
      |                                package="aaa" class="Demo" method="main" start="2117" line="71" symbol="scala.Predef.println" tree="Apply" branch="false" invocation-count="0">
      |                                    scala.this.Predef.println({
      |  scoverage.Invoker.invoked(30, &quot;/a1b2c3/workspace/aaa/target/scala-2.10/scoverage.measurement&quot;);
      |  MySqlError.syntax
      |})
      |</statement>
      |                                <statement
      |                                package="aaa" class="Demo" method="main" start="2194" line="72" symbol="aaa.MyServiceLogicError.logicFailed" tree="Select" branch="false" invocation-count="0">
      |                                    MyServiceLogicError.logicFailed
      |</statement>
      |                                <statement
      |                                package="aaa" class="Demo" method="main" start="2186" line="72" symbol="scala.Predef.println" tree="Apply" branch="false" invocation-count="0">
      |                                    scala.this.Predef.println({
      |  scoverage.Invoker.invoked(32, &quot;/a1b2c3/workspace/aaa/target/scala-2.10/scoverage.measurement&quot;);
      |  MyServiceLogicError.logicFailed
      |})
      |</statement>
      |                                <statement
      |                                package="aaa" class="Demo" method="main" start="2275" line="74" symbol="aaa.ClientError.required" tree="Select" branch="false" invocation-count="0">
      |                                    ClientError.required
      |</statement>
      |                                <statement
      |                                package="aaa" class="Demo" method="main" start="2300" line="75" symbol="aaa.Demo.e" tree="Ident" branch="false" invocation-count="0">
      |                                    e
      |</statement>
      |                                <statement
      |                                package="aaa" class="Demo" method="main" start="2345" line="76" symbol="scala.Predef.println" tree="Apply" branch="false" invocation-count="0">
      |                                    scala.this.Predef.println(&quot;required&quot;)
      |</statement>
      |                                <statement
      |                                package="aaa" class="Demo" method="main" start="2345" line="76" symbol="&lt;nosymbol&gt;" tree="Block" branch="false" invocation-count="0">
      |                                    {
      |  scoverage.Invoker.invoked(36, &quot;/a1b2c3/workspace/aaa/target/scala-2.10/scoverage.measurement&quot;);
      |  scala.this.Predef.println(&quot;required&quot;)
      |}
      |</statement>
      |                                <statement
      |                                package="aaa" class="Demo" method="main" start="2399" line="77" symbol="scala.Predef.println" tree="Apply" branch="false" invocation-count="0">
      |                                    scala.this.Predef.println(&quot;invalid&quot;)
      |</statement>
      |                                <statement
      |                                package="aaa" class="Demo" method="main" start="2399" line="77" symbol="&lt;nosymbol&gt;" tree="Block" branch="false" invocation-count="0">
      |                                    {
      |  scoverage.Invoker.invoked(38, &quot;/a1b2c3/workspace/aaa/target/scala-2.10/scoverage.measurement&quot;);
      |  scala.this.Predef.println(&quot;invalid&quot;)
      |}
      |</statement>
      |                                <statement
      |                                package="aaa" class="Demo" method="main" start="2431" line="78" symbol="&lt;nosymbol&gt;" tree="Literal" branch="false" invocation-count="0">
      |                                    ()
      |</statement>
      |                                <statement
      |                                package="aaa" class="Demo" method="main" start="2431" line="78" symbol="&lt;nosymbol&gt;" tree="Block" branch="false" invocation-count="0">
      |                                    {
      |  scoverage.Invoker.invoked(40, &quot;/a1b2c3/workspace/aaa/target/scala-2.10/scoverage.measurement&quot;);
      |  ()
      |}
      |</statement>
      |                                <statement
      |                                package="aaa" class="Demo" method="main" start="2449" line="81" symbol="aaa.ErrorCode.is" tree="Apply" branch="false" invocation-count="0">
      |                                    MyServiceServerError.mongoDbError.is(ServerError)
      |</statement>
      |                                <statement
      |                                package="aaa" class="Demo" method="main" start="2505" line="82" symbol="scala.Predef.println" tree="Apply" branch="false" invocation-count="0">
      |                                    scala.this.Predef.println(&quot;This is a server error&quot;)
      |</statement>
      |                                <statement
      |                                package="aaa" class="Demo" method="main" start="2505" line="82" symbol="&lt;nosymbol&gt;" tree="Block" branch="true" invocation-count="0">
      |                                    {
      |  scoverage.Invoker.invoked(43, &quot;/a1b2c3/workspace/aaa/target/scala-2.10/scoverage.measurement&quot;);
      |  scala.this.Predef.println(&quot;This is a server error&quot;)
      |}
      |</statement>
      |                                <statement
      |                                package="aaa" class="Demo" method="main" start="2445" line="81" symbol="&lt;nosymbol&gt;" tree="Literal" branch="false" invocation-count="0">
      |                                    ()
      |</statement>
      |                                <statement
      |                                package="aaa" class="Demo" method="main" start="2445" line="81" symbol="&lt;nosymbol&gt;" tree="Block" branch="true" invocation-count="0">
      |                                    {
      |  scoverage.Invoker.invoked(45, &quot;/a1b2c3/workspace/aaa/target/scala-2.10/scoverage.measurement&quot;);
      |  ()
      |}
      |</statement>
      |                            </statements>
      |                        </method>
      |                    </methods>
      |                </class>
      |                <class name="MySqlError" filename="/aaa/ErrorCode.scala" statement-rate="0.00" branch-rate="100.00">
      |                    <methods>
      |                        <method name="aaa/MySqlError/&lt;none&gt;" statement-rate="0.00" branch-rate="100.00">
      |                            <statements>
      |                                <statement
      |                                package="aaa" class="MySqlError" method="&lt;none&gt;" start="1097" line="42" symbol="aaa.StructuredErrorCode.error" tree="Apply" branch="false" invocation-count="0">
      |                                    MySqlError.this.error(&quot;syntax&quot;)
      |</statement>
      |                                <statement
      |                                package="aaa" class="MySqlError" method="&lt;none&gt;" start="1132" line="43" symbol="aaa.StructuredErrorCode.error" tree="Apply" branch="false" invocation-count="0">
      |                                    MySqlError.this.error(&quot;connection&quot;)
      |</statement>
      |                            </statements>
      |                        </method>
      |                    </methods>
      |                </class>
      |                <class name="MyServiceServerError" filename="/aaa/ErrorCode.scala" statement-rate="100.00" branch-rate="100.00">
      |                    <methods>
      |                        <method name="aaa/MyServiceServerError/&lt;none&gt;" statement-rate="100.00" branch-rate="100.00">
      |                            <statements>
      |                                <statement
      |                                package="aaa" class="MyServiceServerError" method="&lt;none&gt;" start="1553" line="55" symbol="aaa.StructuredErrorCode.error" tree="Apply" branch="false" invocation-count="1">
      |                                    MyServiceServerError.this.error(&quot;mongodberror&quot;)
      |</statement>
      |                            </statements>
      |                        </method>
      |                    </methods>
      |                </class>
      |                <class name="RootError" filename="/aaa/ErrorCode.scala" statement-rate="50.00" branch-rate="100.00">
      |                    <methods>
      |                        <method name="aaa/RootError/&lt;none&gt;" statement-rate="100.00" branch-rate="100.00">
      |                            <statements>
      |                                <statement
      |                                package="aaa" class="RootError" method="&lt;none&gt;" start="715" line="28" symbol="&lt;nosymbol&gt;" tree="Literal" branch="false" invocation-count="1">
      |                                    &quot;&quot;
      |</statement>
      |                            </statements>
      |                        </method>
      |                        <method name="aaa/RootError/is" statement-rate="0.00" branch-rate="100.00">
      |                            <statements>
      |                                <statement
      |                                package="aaa" class="RootError" method="is" start="760" line="29" symbol="&lt;nosymbol&gt;" tree="Literal" branch="false" invocation-count="0">
      |                                    false
      |</statement>
      |                            </statements>
      |                        </method>
      |                    </methods>
      |                </class>
      |                <class name="ServerError" filename="/aaa/ErrorCode.scala" statement-rate="100.00" branch-rate="100.00">
      |                    <methods>
      |                        <method name="aaa/ServerError/&lt;none&gt;" statement-rate="100.00" branch-rate="100.00">
      |                            <statements>
      |                                <statement
      |                                package="aaa" class="ServerError" method="&lt;none&gt;" start="994" line="38" symbol="aaa.StructuredErrorCode.error" tree="Apply" branch="false" invocation-count="1">
      |                                    ServerError.this.error(&quot;solar&quot;)
      |</statement>
      |                            </statements>
      |                        </method>
      |                    </methods>
      |                </class>
      |                <class name="ClientError" filename="/aaa/ErrorCode.scala" statement-rate="0.00" branch-rate="100.00">
      |                    <methods>
      |                        <method name="aaa/ClientError/&lt;none&gt;" statement-rate="0.00" branch-rate="100.00">
      |                            <statements>
      |                                <statement
      |                                package="aaa" class="ClientError" method="&lt;none&gt;" start="856" line="33" symbol="aaa.StructuredErrorCode.error" tree="Apply" branch="false" invocation-count="0">
      |                                    ClientError.this.error(&quot;required&quot;)
      |</statement>
      |                                <statement
      |                                package="aaa" class="ClientError" method="&lt;none&gt;" start="890" line="34" symbol="aaa.StructuredErrorCode.error" tree="Apply" branch="false" invocation-count="0">
      |                                    ClientError.this.error(&quot;invalid&quot;)
      |</statement>
      |                            </statements>
      |                        </method>
      |                    </methods>
      |                </class>
      |            </classes>
      |        </package>
      |        <package name="bbb" statement-rate="0.00">
      |            <classes>
      |                <class name="Main" filename="/aaa/Graph.scala" statement-rate="0.00" branch-rate="100.00">
      |                    <methods>
      |                        <method name="bbb/Main/main" statement-rate="0.00" branch-rate="100.00">
      |                            <statements>
      |                                <statement
      |                                package="bbb" class="Main" method="main" start="791" line="30" symbol="aaa.MakeRectangleModelFromFile.apply" tree="Apply" branch="false" invocation-count="0">
      |                                    aaa.MakeRectangleModelFromFile.apply(null)
      |</statement>
      |                                <statement
      |                                package="bbb" class="Main" method="main" start="875" line="31" symbol="scala.Any.isInstanceOf" tree="TypeApply" branch="false" invocation-count="0">
      |                                    x.isInstanceOf[Serializable]
      |</statement>
      |                                <statement
      |                                package="bbb" class="Main" method="main" start="867" line="31" symbol="scala.Predef.println" tree="Apply" branch="false" invocation-count="0">
      |                                    scala.this.Predef.println({
      |  scoverage.Invoker.invoked(52, &quot;/a1b2c3/workspace/aaa/target/scala-2.10/scoverage.measurement&quot;);
      |  x.isInstanceOf[Serializable]
      |})
      |</statement>
      |                            </statements>
      |                        </method>
      |                    </methods>
      |                </class>
      |            </classes>
      |        </package>
      |    </packages>
      |</scoverage>
    """.stripMargin
}<|MERGE_RESOLUTION|>--- conflicted
+++ resolved
@@ -28,21 +28,13 @@
       |        <package name="com.rr.test.sonar" statement-count="2" statements-invoked="1" statement-rate="50.00">
       |            <classes>
       |                <class
-<<<<<<< HEAD
-      |                name="MainClass" filename="/home/rado/workspace/sonar-test/src/main/scala/com/rr/test/sonar/MainClass.scala" statement-count="2" statements-invoked="1" statement-rate="50.00" branch-rate="100.00">
-=======
       |                name="MainClass" filename="/a1b2c3/workspace/sonar-test/src/main/scala/com/rr/test/sonar/MainClass.scala" statement-count="2" statements-invoked="1" statement-rate="50.00" branch-rate="100.00">
->>>>>>> af20fed4
       |                    <methods>
       |                        <method
       |                        name="com.rr.test.sonar/MainClass/times" statement-count="1" statements-invoked="0" statement-rate="0.00" branch-rate="0.00">
       |                            <statements>
       |                                <statement
-<<<<<<< HEAD
-      |                                package="com.rr.test.sonar" class="MainClass" class-type="Class" top-level-class="MainClass" source="/home/rado/workspace/sonar-test/src/main/scala/com/rr/test/sonar/MainClass.scala" method="times" start="161" end="162" line="14" branch="false" invocation-count="0">
-=======
       |                                package="com.rr.test.sonar" class="MainClass" class-type="Class" top-level-class="MainClass" source="/a1b2c3/workspace/sonar-test/src/main/scala/com/rr/test/sonar/MainClass.scala" method="times" start="161" end="162" line="14" branch="false" invocation-count="0">
->>>>>>> af20fed4
       |</statement>
       |                            </statements>
       |</method>
@@ -50,11 +42,7 @@
       |                        name="com.rr.test.sonar/MainClass/plus" statement-count="1" statements-invoked="1" statement-rate="100.00" branch-rate="100.00">
       |                            <statements>
       |                                <statement
-<<<<<<< HEAD
-      |                                package="com.rr.test.sonar" class="MainClass" class-type="Class" top-level-class="MainClass" source="/home/rado/workspace/sonar-test/src/main/scala/com/rr/test/sonar/MainClass.scala" method="plus" start="132" end="133" line="12" branch="false" invocation-count="1">
-=======
       |                                package="com.rr.test.sonar" class="MainClass" class-type="Class" top-level-class="MainClass" source="/a1b2c3/workspace/sonar-test/src/main/scala/com/rr/test/sonar/MainClass.scala" method="plus" start="132" end="133" line="12" branch="false" invocation-count="1">
->>>>>>> af20fed4
       |</statement>
       |                            </statements>
       |</method>
