--- conflicted
+++ resolved
@@ -147,17 +147,14 @@
   private def processFile(fileCoverage: FileStatementCoverage, context: SensorContext, directory: String) {
     val path = appendFilePath(directory, fileCoverage.name)
     val p = fileSystem.predicates()
-<<<<<<< HEAD
+    val files = fileSystem.inputFiles(p.and(p.matchesPathPattern("**/" + relativePath),
+      p.hasLanguage(scala.getKey), p.hasType(InputFile.Type.MAIN)))
 
     val pathPredicate = if (new io.File(path).isAbsolute) p.hasAbsolutePath(path) else p.matchesPathPattern("**/" + path)
     val files = fileSystem.inputFiles(p.and(
       pathPredicate,
       p.hasLanguage(scala.getKey),
-      p.hasType(InputFile.Type.MAIN)))
-=======
-    val files = fileSystem.inputFiles(p.and(p.matchesPathPattern("**/" + relativePath),
-      p.hasLanguage(scala.getKey), p.hasType(InputFile.Type.MAIN))).toList
->>>>>>> fb5268ca
+      p.hasType(InputFile.Type.MAIN))).toList
 
     files.headOption match {
       case Some(file) =>
